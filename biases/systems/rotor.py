from oil.utils.utils import export
<<<<<<< HEAD
from biases.systems.rigid_body import RigidBody, BodyGraph

=======
from biases.systems.rigid_body import RigidBody,BodyGraph
from biases.animation import Animation
import numpy as np
from biases.utils import euler2frame,comEuler2bodyX
>>>>>>> cb29346e

@export
class Rotor(RigidBody):
    def __init__(self, mass=1, moments=(1, 2, 3)):
        self.body_graph = BodyGraph()
<<<<<<< HEAD
        self.body_graph.add_extended_nd(key=0, m=mass, moments=moments, d=3)

    def sample_initial_conditions(self, N):
        raise NotImplementedError
        # i = self.body.key2id[node]

    def potential(self, x):
=======
        self.body_graph.add_extended_nd(0,mass,moments,d=3)
    def sample_initial_conditions(self,N):
        comEulers = torch.randn(N,2,6)
        bodyX = comEuler2bodyX(comEulers)
        return bodyX
    def potential(self,x):
>>>>>>> cb29346e
        return 0
<|MERGE_RESOLUTION|>--- conflicted
+++ resolved
@@ -1,32 +1,17 @@
-from oil.utils.utils import export
-<<<<<<< HEAD
-from biases.systems.rigid_body import RigidBody, BodyGraph
-
-=======
-from biases.systems.rigid_body import RigidBody,BodyGraph
-from biases.animation import Animation
-import numpy as np
-from biases.utils import euler2frame,comEuler2bodyX
->>>>>>> cb29346e
-
-@export
-class Rotor(RigidBody):
-    def __init__(self, mass=1, moments=(1, 2, 3)):
-        self.body_graph = BodyGraph()
-<<<<<<< HEAD
-        self.body_graph.add_extended_nd(key=0, m=mass, moments=moments, d=3)
-
-    def sample_initial_conditions(self, N):
-        raise NotImplementedError
-        # i = self.body.key2id[node]
-
-    def potential(self, x):
-=======
-        self.body_graph.add_extended_nd(0,mass,moments,d=3)
-    def sample_initial_conditions(self,N):
-        comEulers = torch.randn(N,2,6)
-        bodyX = comEuler2bodyX(comEulers)
-        return bodyX
-    def potential(self,x):
->>>>>>> cb29346e
-        return 0
+from oil.utils.utils import export
+from biases.systems.rigid_body import RigidBody,BodyGraph
+from biases.animation import Animation
+import numpy as np
+from biases.utils import euler2frame,comEuler2bodyX
+
+@export
+class Rotor(RigidBody):
+    def __init__(self, mass=1, moments=(1, 2, 3)):
+        self.body_graph = BodyGraph()
+        self.body_graph.add_extended_nd(0,mass,moments,d=3)
+    def sample_initial_conditions(self,N):
+        comEulers = torch.randn(N,2,6)
+        bodyX = comEuler2bodyX(comEulers)
+        return bodyX
+    def potential(self,x):
+        return 0